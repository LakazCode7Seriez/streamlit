# Copyright (c) Streamlit Inc. (2018-2022) Snowflake Inc. (2022)
#
# Licensed under the Apache License, Version 2.0 (the "License");
# you may not use this file except in compliance with the License.
# You may obtain a copy of the License at
#
#     http://www.apache.org/licenses/LICENSE-2.0
#
# Unless required by applicable law or agreed to in writing, software
# distributed under the License is distributed on an "AS IS" BASIS,
# WITHOUT WARRANTIES OR CONDITIONS OF ANY KIND, either express or implied.
# See the License for the specific language governing permissions and
# limitations under the License.

"""A bunch of useful utilities for dealing with types."""

from __future__ import annotations

import contextlib
import re
import types
<<<<<<< HEAD
from datetime import date, datetime, time
from enum import Enum
=======
from enum import Enum, auto
>>>>>>> 14526b27
from typing import (
    TYPE_CHECKING,
    Any,
    Dict,
    Iterable,
    List,
    NamedTuple,
    Optional,
    Sequence,
    Set,
    Tuple,
    TypeVar,
    Union,
    cast,
    overload,
)

import numpy as np
import pandas as pd
import pyarrow as pa
from pandas.api.types import infer_dtype, is_dict_like, is_list_like
from typing_extensions import Final, Literal, Protocol, TypeAlias, TypeGuard, get_args

import streamlit as st
from streamlit import errors
from streamlit import logger as _logger
from streamlit import string_util

if TYPE_CHECKING:
    import graphviz
    import sympy
    from pandas.core.indexing import _iLocIndexer
    from pandas.io.formats.style import Styler
    from plotly.graph_objs import Figure
    from pydeck import Deck


# Maximum number of rows to request from an unevaluated (out-of-core) dataframe
MAX_UNEVALUATED_DF_ROWS = 10000

_LOGGER = _logger.get_logger("root")

# The array value field names are part of the larger set of possible value
# field names. See the explanation for said set below. The message types
# associated with these fields are distinguished by storing data in a `data`
# field in their messages, meaning they need special treatment in certain
# circumstances. Hence, they need their own, dedicated, sub-type.
ArrayValueFieldName: TypeAlias = Literal[
    "double_array_value",
    "int_array_value",
    "string_array_value",
]

# A frozenset containing the allowed values of the ArrayValueFieldName type.
# Useful for membership checking.
ARRAY_VALUE_FIELD_NAMES: Final = frozenset(
    cast(
        "tuple[ArrayValueFieldName, ...]",
        # NOTE: get_args is not recursive, so this only works as long as
        # ArrayValueFieldName remains flat.
        get_args(ArrayValueFieldName),
    )
)

# These are the possible field names that can be set in the `value` oneof-field
# of the WidgetState message (schema found in .proto/WidgetStates.proto).
# We need these as a literal type to ensure correspondence with the protobuf
# schema in certain parts of the python code.
# TODO(harahu): It would be preferable if this type was automatically derived
#  from the protobuf schema, rather than manually maintained. Not sure how to
#  achieve that, though.
ValueFieldName: TypeAlias = Literal[
    ArrayValueFieldName,
    "arrow_value",
    "bool_value",
    "bytes_value",
    "double_value",
    "file_uploader_state_value",
    "int_value",
    "json_value",
    "string_value",
    "trigger_value",
]

V_co = TypeVar(
    "V_co",
    covariant=True,  # https://peps.python.org/pep-0484/#covariance-and-contravariance
)

T = TypeVar("T")


class DataFrameGenericAlias(Protocol[V_co]):
    """Technically not a GenericAlias, but serves the same purpose in
    OptionSequence below, in that it is a type which admits DataFrame,
    but is generic. This allows OptionSequence to be a fully generic type,
    significantly increasing its usefulness.

    We can't use types.GenericAlias, as it is only available from python>=3.9,
    and isn't easily back-ported.
    """

    @property
    def iloc(self) -> _iLocIndexer:
        ...


OptionSequence: TypeAlias = Union[
    Iterable[V_co],
    DataFrameGenericAlias[V_co],
]


Key: TypeAlias = Union[str, int]

LabelVisibility = Literal["visible", "hidden", "collapsed"]

# This should really be a Protocol, but can't be, due to:
# https://github.com/python/mypy/issues/12933
# https://github.com/python/mypy/issues/13081
SupportsStr: TypeAlias = object


def is_array_value_field_name(obj: object) -> TypeGuard[ArrayValueFieldName]:
    return obj in ARRAY_VALUE_FIELD_NAMES


@overload
def is_type(
    obj: object, fqn_type_pattern: Literal["pydeck.bindings.deck.Deck"]
) -> TypeGuard[Deck]:
    ...


@overload
def is_type(
    obj: object, fqn_type_pattern: Literal["plotly.graph_objs._figure.Figure"]
) -> TypeGuard[Figure]:
    ...


@overload
def is_type(obj: object, fqn_type_pattern: Union[str, re.Pattern[str]]) -> bool:
    ...


def is_type(obj: object, fqn_type_pattern: Union[str, re.Pattern[str]]) -> bool:
    """Check type without importing expensive modules.

    Parameters
    ----------
    obj : object
        The object to type-check.
    fqn_type_pattern : str or regex
        The fully-qualified type string or a regular expression.
        Regexes should start with `^` and end with `$`.

    Example
    -------

    To check whether something is a Matplotlib Figure without importing
    matplotlib, use:

    >>> is_type(foo, 'matplotlib.figure.Figure')

    """
    fqn_type = get_fqn_type(obj)
    if isinstance(fqn_type_pattern, str):
        return fqn_type_pattern == fqn_type
    else:
        return fqn_type_pattern.match(fqn_type) is not None


def get_fqn(the_type: type) -> str:
    """Get module.type_name for a given type."""
    return f"{the_type.__module__}.{the_type.__qualname__}"


def get_fqn_type(obj: object) -> str:
    """Get module.type_name for a given object."""
    return get_fqn(type(obj))


_PANDAS_DF_TYPE_STR: Final = "pandas.core.frame.DataFrame"
_PANDAS_INDEX_TYPE_STR: Final = "pandas.core.indexes.base.Index"
_PANDAS_SERIES_TYPE_STR: Final = "pandas.core.series.Series"
_PANDAS_STYLER_TYPE_STR: Final = "pandas.io.formats.style.Styler"
_NUMPY_ARRAY_TYPE_STR: Final = "numpy.ndarray"
_SNOWPARK_DF_TYPE_STR: Final = "snowflake.snowpark.dataframe.DataFrame"
_SNOWPARK_DF_ROW_TYPE_STR: Final = "snowflake.snowpark.row.Row"
_SNOWPARK_TABLE_TYPE_STR: Final = "snowflake.snowpark.table.Table"
_PYSPARK_DF_TYPE_STR: Final = "pyspark.sql.dataframe.DataFrame"

_DATAFRAME_LIKE_TYPES: Final[tuple[str, ...]] = (
    _PANDAS_DF_TYPE_STR,
    _PANDAS_INDEX_TYPE_STR,
    _PANDAS_SERIES_TYPE_STR,
    _PANDAS_STYLER_TYPE_STR,
    _NUMPY_ARRAY_TYPE_STR,
)

DataFrameLike: TypeAlias = "Union[pd.DataFrame, pd.Index, pd.Series, Styler]"

_DATAFRAME_COMPATIBLE_TYPES: Final[tuple[type, ...]] = (
    dict,
    list,
    set,
    tuple,
    type(None),
)

_DataFrameCompatible: TypeAlias = Union[dict, list, set, Tuple[Any], None]
DataFrameCompatible: TypeAlias = Union[_DataFrameCompatible, DataFrameLike]

_BYTES_LIKE_TYPES: Final[tuple[type, ...]] = (
    bytes,
    bytearray,
)

BytesLike: TypeAlias = Union[bytes, bytearray]


class DataFormat(Enum):
    """DataFormat is used to determine the format of the data."""

    UNKNOWN = auto()
    EMPTY = auto()  # None
    PANDAS_DATAFRAME = auto()  # pd.DataFrame
    PANDAS_SERIES = auto()  # pd.Series
    PANDAS_INDEX = auto()  # pd.Index
    NUMPY_LIST = auto()  # np.array[Scalar]
    NUMPY_MATRIX = auto()  # np.array[List[Scalar]]
    PYARROW_TABLE = auto()  # pyarrow.Table
    SNOWPARK_OBJECT = auto()  # Snowpark DataFrame, Table, List[Row]
    PYSPARK_OBJECT = auto()  # pyspark.DataFrame
    PANDAS_STYLER = auto()  # pandas Styler
    LIST_OF_RECORDS = auto()  # List[Dict[str, Scalar]]
    LIST_OF_ROWS = auto()  # List[List[Scalar]]
    LIST_OF_VALUES = auto()  # List[Scalar]
    TUPLE_OF_VALUES = auto()  # Tuple[Scalar]
    SET_OF_VALUES = auto()  # Set[Scalar]
    COLUMN_INDEX_MAPPING = auto()  # {column: {index: value}}
    COLUMN_VALUE_MAPPING = auto()  # {column: List[values]}
    COLUMN_SERIES_MAPPING = auto()  # {column: Series(values)}
    KEY_VALUE_DICT = auto()  # {index: value}


def is_dataframe(obj: object) -> TypeGuard[pd.DataFrame]:
    return is_type(obj, _PANDAS_DF_TYPE_STR)


def is_dataframe_like(obj: object) -> TypeGuard[DataFrameLike]:
    return any(is_type(obj, t) for t in _DATAFRAME_LIKE_TYPES)


def is_snowpark_or_pyspark_data_object(obj: object) -> bool:
    """True if if obj is of type snowflake.snowpark.dataframe.DataFrame, snowflake.snowpark.table.Table or
    True when obj is a list which contains snowflake.snowpark.row.Row or True when obj is of type pyspark.sql.dataframe.DataFrame
    False otherwise.
    """
    return is_snowpark_data_object(obj) or is_pyspark_data_object(obj)


def is_snowpark_data_object(obj: object) -> bool:
    """True if obj is of type snowflake.snowpark.dataframe.DataFrame, snowflake.snowpark.table.Table or
    True when obj is a list which contains snowflake.snowpark.row.Row,
    False otherwise.
    """
    if is_type(obj, _SNOWPARK_TABLE_TYPE_STR):
        return True
    if is_type(obj, _SNOWPARK_DF_TYPE_STR):
        return True
    if not isinstance(obj, list):
        return False
    if len(obj) < 1:
        return False
    if not hasattr(obj[0], "__class__"):
        return False
    return is_type(obj[0], _SNOWPARK_DF_ROW_TYPE_STR)


def is_pyspark_data_object(obj: object) -> bool:
    """True if obj is of type pyspark.sql.dataframe.DataFrame"""
    return (
        is_type(obj, _PYSPARK_DF_TYPE_STR)
        and hasattr(obj, "toPandas")
        and callable(getattr(obj, "toPandas"))
    )


def is_dataframe_compatible(obj: object) -> TypeGuard[DataFrameCompatible]:
    """True if type that can be passed to convert_anything_to_df."""
    return is_dataframe_like(obj) or type(obj) in _DATAFRAME_COMPATIBLE_TYPES


def is_bytes_like(obj: object) -> TypeGuard[BytesLike]:
    """True if the type is considered bytes-like for the purposes of
    protobuf data marshalling.
    """
    return isinstance(obj, _BYTES_LIKE_TYPES)


def to_bytes(obj: BytesLike) -> bytes:
    """Converts the given object to bytes.

    Only types for which `is_bytes_like` is true can be converted; anything
    else will result in an exception.
    """
    if isinstance(obj, bytearray):
        return bytes(obj)
    elif isinstance(obj, bytes):
        return obj

    raise RuntimeError(f"{obj} is not convertible to bytes")


_SYMPY_RE: Final = re.compile(r"^sympy.*$")


def is_sympy_expession(obj: object) -> TypeGuard[sympy.Expr]:
    """True if input is a SymPy expression."""
    if not is_type(obj, _SYMPY_RE):
        return False

    try:
        import sympy

        return isinstance(obj, sympy.Expr)
    except ImportError:
        return False


_ALTAIR_RE: Final = re.compile(r"^altair\.vegalite\.v\d+\.api\.\w*Chart$")


def is_altair_chart(obj: object) -> bool:
    """True if input looks like an Altair chart."""
    return is_type(obj, _ALTAIR_RE)


def is_keras_model(obj: object) -> bool:
    """True if input looks like a Keras model."""
    return (
        is_type(obj, "keras.engine.sequential.Sequential")
        or is_type(obj, "keras.engine.training.Model")
        or is_type(obj, "tensorflow.python.keras.engine.sequential.Sequential")
        or is_type(obj, "tensorflow.python.keras.engine.training.Model")
    )


def is_list_of_scalars(data: Iterable[Any]) -> bool:
    """Check if the list only contains scalar values."""
    # Overview on all value that are interpreted as scalar:
    # https://pandas.pydata.org/docs/reference/api/pandas.api.types.is_scalar.html
    return infer_dtype(data, skipna=True) not in ["mixed", "unknown-array"]


def is_plotly_chart(obj: object) -> TypeGuard[Union[Figure, list[Any], dict[str, Any]]]:
    """True if input looks like a Plotly chart."""
    return (
        is_type(obj, "plotly.graph_objs._figure.Figure")
        or _is_list_of_plotly_objs(obj)
        or _is_probably_plotly_dict(obj)
    )


def is_graphviz_chart(
    obj: object,
) -> TypeGuard[Union[graphviz.Graph, graphviz.Digraph]]:
    """True if input looks like a GraphViz chart."""
    return (
        # GraphViz < 0.18
        is_type(obj, "graphviz.dot.Graph")
        or is_type(obj, "graphviz.dot.Digraph")
        # GraphViz >= 0.18
        or is_type(obj, "graphviz.graphs.Graph")
        or is_type(obj, "graphviz.graphs.Digraph")
    )


def _is_plotly_obj(obj: object) -> bool:
    """True if input if from a type that lives in plotly.plotly_objs."""
    the_type = type(obj)
    return the_type.__module__.startswith("plotly.graph_objs")


def _is_list_of_plotly_objs(obj: object) -> TypeGuard[list[Any]]:
    if not isinstance(obj, list):
        return False
    if len(obj) == 0:
        return False
    return all(_is_plotly_obj(item) for item in obj)


def _is_probably_plotly_dict(obj: object) -> TypeGuard[dict[str, Any]]:
    if not isinstance(obj, dict):
        return False

    if len(obj.keys()) == 0:
        return False

    if any(k not in ["config", "data", "frames", "layout"] for k in obj.keys()):
        return False

    if any(_is_plotly_obj(v) for v in obj.values()):
        return True

    if any(_is_list_of_plotly_objs(v) for v in obj.values()):
        return True

    return False


def is_function(x: object) -> TypeGuard[types.FunctionType]:
    """Return True if x is a function."""
    return isinstance(x, types.FunctionType)


def is_namedtuple(x: object) -> TypeGuard[NamedTuple]:
    t = type(x)
    b = t.__bases__
    if len(b) != 1 or b[0] != tuple:
        return False
    f = getattr(t, "_fields", None)
    if not isinstance(f, tuple):
        return False
    return all(type(n).__name__ == "str" for n in f)


def is_pandas_styler(obj: object) -> TypeGuard[Styler]:
    return is_type(obj, _PANDAS_STYLER_TYPE_STR)


def is_pydeck(obj: object) -> TypeGuard[Deck]:
    """True if input looks like a pydeck chart."""
    return is_type(obj, "pydeck.bindings.deck.Deck")


def is_iterable(obj: object) -> TypeGuard[Iterable[Any]]:
    try:
        # The ignore statement here is intentional, as this is a
        # perfectly fine way of checking for iterables.
        iter(obj)  # type: ignore[call-overload]
    except TypeError:
        return False
    return True


def is_sequence(seq: Any) -> bool:
    """True if input looks like a sequence."""
    if isinstance(seq, str):
        return False
    try:
        len(seq)
    except Exception:
        return False
    return True


def convert_anything_to_df(
    data: Any,
    max_unevaluated_rows: int = MAX_UNEVALUATED_DF_ROWS,
    ensure_copy: bool = False,
) -> pd.DataFrame:
    """Try to convert different formats to a Pandas Dataframe.

    Parameters
    ----------
    df : ndarray, Iterable, dict, DataFrame, Styler, pa.Table, None, dict, list, or any

    max_unevaluated_rows: int
        If unevaluated data is detected this func will evaluate it,
        taking max_unevaluated_rows, defaults to 10k and 100 for st.table

    ensure_copy: bool
        If True, make sure to always return a copy of the data. If False, it depends on the
        type of the data. For example, a pd.DataFrame will be returned as-is.

    Returns
    -------
    pandas.DataFrame

    """
    # This is inefficient as the data will be converted back to Arrow
    # when marshalled to protobuf, but area/bar/line charts need
    # DataFrame magic to generate the correct output.
    if isinstance(data, pa.Table):
        return data.to_pandas()

    if is_type(data, _PANDAS_DF_TYPE_STR):
        return data.copy() if ensure_copy else data

    if is_pandas_styler(data):
        return data.data.copy() if ensure_copy else data.data

    if is_type(data, "numpy.ndarray"):
        if len(data.shape) == 0:
            return pd.DataFrame([])
        return pd.DataFrame(data)

    if (
        is_type(data, _SNOWPARK_DF_TYPE_STR)
        or is_type(data, _SNOWPARK_TABLE_TYPE_STR)
        or is_type(data, _PYSPARK_DF_TYPE_STR)
    ):
        if is_type(data, _PYSPARK_DF_TYPE_STR):
            data = data.limit(max_unevaluated_rows).toPandas()
        else:
            data = pd.DataFrame(data.take(max_unevaluated_rows))
        if data.shape[0] == max_unevaluated_rows:
            st.caption(
                f"⚠️ Showing only {string_util.simplify_number(max_unevaluated_rows)} rows. "
                "Call `collect()` on the dataframe to show more."
            )
        return data

    # Try to convert to pandas.DataFrame. This will raise an error is df is not
    # compatible with the pandas.DataFrame constructor.
    try:

        return pd.DataFrame(data)

    except ValueError as ex:
        if isinstance(data, dict):
            with contextlib.suppress(ValueError):
                # Try to use index orient as back-up to support key-value dicts
                return pd.DataFrame.from_dict(data, orient="index")
        raise errors.StreamlitAPIException(
            f"""
Unable to convert object of type `{type(data)}` to `pandas.DataFrame`.

Offending object:
```py
{data}
```"""
        ) from ex


@overload
def ensure_iterable(obj: Iterable[V_co]) -> Iterable[V_co]:
    ...


@overload
def ensure_iterable(obj: pd.DataFrame) -> Iterable[Any]:
    ...


def ensure_iterable(obj: Union[pd.DataFrame, Iterable[V_co]]) -> Iterable[Any]:
    """Try to convert different formats to something iterable. Most inputs
    are assumed to be iterable, but if we have a DataFrame, we can just
    select the first column to iterate over. If the input is not iterable,
    a TypeError is raised.

    Parameters
    ----------
    obj : list, tuple, numpy.ndarray, pandas.Series, pandas.DataFrame, pyspark.sql.DataFrame, snowflake.snowpark.dataframe.DataFrame or snowflake.snowpark.table.Table

    Returns
    -------
    iterable

    """
    if is_snowpark_or_pyspark_data_object(obj):
        obj = convert_anything_to_df(obj)

    if is_dataframe(obj):
        # Return first column as a pd.Series
        # The type of the elements in this column is not known up front, hence
        # the Iterable[Any] return type.
        return cast(Iterable[Any], obj.iloc[:, 0])

    if is_iterable(obj):
        return obj

    raise TypeError(
        f"Object is not an iterable and could not be converted to one. Object: {obj}"
    )


def ensure_indexable(obj: OptionSequence[V_co]) -> Sequence[V_co]:
    """Try to ensure a value is an indexable Sequence. If the collection already
    is one, it has the index method that we need. Otherwise, convert it to a list.
    """
    it = ensure_iterable(obj)
    # This is an imperfect check because there is no guarantee that an `index`
    # function actually does the thing we want.
    index_fn = getattr(it, "index", None)
    if callable(index_fn):
        return it  # type: ignore[return-value]
    else:
        return list(it)


def is_pandas_version_less_than(v: str) -> bool:
    """Return True if the current Pandas version is less than the input version.

    Parameters
    ----------
    v : str
        Version string, e.g. "0.25.0"

    Returns
    -------
    bool

    """
    from packaging import version

    return version.parse(pd.__version__) < version.parse(v)


def pyarrow_table_to_bytes(table: pa.Table) -> bytes:
    """Serialize pyarrow.Table to bytes using Apache Arrow.

    Parameters
    ----------
    table : pyarrow.Table
        A table to convert.

    """
    sink = pa.BufferOutputStream()
    writer = pa.RecordBatchStreamWriter(sink, table.schema)
    writer.write_table(table)
    writer.close()
    return cast(bytes, sink.getvalue().to_pybytes())


def is_colum_type_arrow_incompatible(column: Union[pd.Series, pd.Index]) -> bool:
    """Return True if the column type is known to cause issues during Arrow conversion."""
    if column.dtype in [
        # timedelta64[ns] is supported by pyarrow but not in the Arrow JS:
        # https://github.com/streamlit/streamlit/issues/4489
        "timedelta64[ns]",
        "complex64",
        "complex128",
        "complex256",
    ]:
        return True

    if column.dtype == "object":
        # The dtype of mixed type columns is always object, the actual type of the column
        # values can be determined via the infer_dtype function:
        # https://pandas.pydata.org/docs/reference/api/pandas.api.types.infer_dtype.html
        inferred_type = infer_dtype(column, skipna=True)

        if inferred_type in [
            "mixed-integer",
            # Decimal is not correctly supported on Arrow JS:
            # https://github.com/apache/arrow/issues/22932
            # https://github.com/apache/arrow/issues/28804
            "decimal",
            "complex",
            "timedelta",
            "timedelta64",
        ]:
            return True
        elif inferred_type == "mixed":
            # This includes most of the more complex/custom types (objects, dicts, lists, ...)
            if (
                len(column) > 0
                and hasattr(column, "iloc")
                and is_list_like(column.iloc[0])
                # dicts are list-like, but have issues in Arrow JS (see comments in Quiver.ts)
                and not is_dict_like(column.iloc[0])
                # Frozensets are list-like, but are not compatible with pyarrow.
                and not isinstance(column.iloc[0], frozenset)
            ):
                # Lists-like structures are supported
                return False
            return True
    return False


def fix_arrow_incompatible_column_types(
    df: pd.DataFrame, selected_columns: Optional[List[str]] = None
) -> pd.DataFrame:
    """Fix column types that are not supported by Arrow table.

    This includes mixed types (e.g. mix of integers and strings)
    as well as complex numbers (complex128 type). These types will cause
    errors during conversion of the dataframe to an Arrow table.
    It is fixed by converting all values of the column to strings
    This is sufficient for displaying the data on the frontend.

    Parameters
    ----------
    df : pandas.DataFrame
        A dataframe to fix.

    selected_columns: Optional[List[str]]
        A list of columns to fix. If None, all columns are evaluated.

    Returns
    -------
    The fixed dataframe.
    """
    # Make a copy, but only initialize if necessary to preserve memory.
    df_copy = None
    for col in selected_columns or df.columns:
        if is_colum_type_arrow_incompatible(df[col]):
            if df_copy is None:
                df_copy = df.copy()
            df_copy[col] = df[col].astype(str)

    # The index can also contain mixed types
    # causing Arrow issues during conversion.
    # Skipping multi-indices since they won't return
    # the correct value from infer_dtype
    if not selected_columns and (
        not isinstance(
            df.index,
            pd.MultiIndex,
        )
        and is_colum_type_arrow_incompatible(df.index)
    ):
        if df_copy is None:
            df_copy = df.copy()
        df_copy.index = df.index.astype(str)
    return df_copy if df_copy is not None else df


def data_frame_to_bytes(df: pd.DataFrame) -> bytes:
    """Serialize pandas.DataFrame to bytes using Apache Arrow.

    Parameters
    ----------
    df : pandas.DataFrame
        A dataframe to convert.

    """
    try:
        table = pa.Table.from_pandas(df)
    except (pa.ArrowTypeError, pa.ArrowInvalid, pa.ArrowNotImplementedError) as ex:
        _LOGGER.info(
            "Applying automatic fixes for column types to make the dataframe Arrow-compatible.",
            exc_info=ex,
        )
        df = fix_arrow_incompatible_column_types(df)
        table = pa.Table.from_pandas(df)
    return pyarrow_table_to_bytes(table)


def bytes_to_data_frame(source: bytes) -> pd.DataFrame:
    """Convert bytes to pandas.DataFrame.

    Parameters
    ----------
    source : bytes
        A bytes object to convert.

    """
    reader = pa.RecordBatchStreamReader(source)
    return reader.read_pandas()


def determine_data_format(input_data: Any) -> DataFormat:
    """Determine the data format of the input data.

    Parameters
    ----------
    input_data : Any
        The input data to determine the data format of.

    Returns
    -------
    DataFormat
        The data format of the input data.
    """
    if input_data is None:
        return DataFormat.EMPTY
    elif isinstance(input_data, pd.DataFrame):
        return DataFormat.PANDAS_DATAFRAME
    elif isinstance(input_data, np.ndarray):
        if len(input_data.shape) == 1:
            # For technical reasons, we need to distinguish one
            # one-dimensional numpy array from multidimensional ones.
            return DataFormat.NUMPY_LIST
        return DataFormat.NUMPY_MATRIX
    elif isinstance(input_data, pa.Table):
        return DataFormat.PYARROW_TABLE
    elif isinstance(input_data, pd.Series):
        return DataFormat.PANDAS_SERIES
    elif isinstance(input_data, pd.Index):
        return DataFormat.PANDAS_INDEX
    elif is_pandas_styler(input_data):
        return DataFormat.PANDAS_STYLER
    elif is_snowpark_data_object(input_data):
        return DataFormat.SNOWPARK_OBJECT
    elif is_pyspark_data_object(input_data):
        return DataFormat.PYSPARK_OBJECT
    elif isinstance(input_data, (list, tuple, set)):
        if is_list_of_scalars(input_data):
            # -> one-dimensional data structure
            if isinstance(input_data, tuple):
                return DataFormat.TUPLE_OF_VALUES
            if isinstance(input_data, set):
                return DataFormat.SET_OF_VALUES
            return DataFormat.LIST_OF_VALUES
        else:
            # -> Multi-dimensional data structure
            # This should always contain at least one element,
            # otherwise the values type from infer_dtype would have been empty
            first_element = next(iter(input_data))
            if isinstance(first_element, dict):
                return DataFormat.LIST_OF_RECORDS
            if isinstance(first_element, (list, tuple, set)):
                return DataFormat.LIST_OF_ROWS
    elif isinstance(input_data, dict):
        if not input_data:
            return DataFormat.KEY_VALUE_DICT
        if len(input_data) > 0:
            first_value = next(iter(input_data.values()))
            if isinstance(first_value, dict):
                return DataFormat.COLUMN_INDEX_MAPPING
            if isinstance(first_value, (list, tuple)):
                return DataFormat.COLUMN_VALUE_MAPPING
            if isinstance(first_value, pd.Series):
                return DataFormat.COLUMN_SERIES_MAPPING
            # In the future, we could potentially also support the tight & split formats here
            if is_list_of_scalars(input_data.values()):
                # Only use the key-value dict format if the values are only scalar values
                return DataFormat.KEY_VALUE_DICT
    return DataFormat.UNKNOWN


def convert_df_to_data_format(
    df: pd.DataFrame, data_format: DataFormat
) -> Union[
    pd.DataFrame,
    pd.Index,
    Styler,
    pa.Table,
    np.ndarray[Any, np.dtype[Any]],
    Tuple[Any],
    List[Any],
    Set[Any],
    Dict[str, Any],
]:
    """Convert a dataframe to the specified data format.

    Parameters
    ----------
    df : pd.DataFrame
        The dataframe to convert.

    data_format : DataFormat
        The data format to convert to.

    Returns
    -------
    pd.DataFrame, pd.Index, Styler, pa.Table, np.ndarray, tuple, list, set, dict
        The converted dataframe.
    """
    if data_format in [
        DataFormat.EMPTY,
        DataFormat.PANDAS_DATAFRAME,
        DataFormat.SNOWPARK_OBJECT,
        DataFormat.PYSPARK_OBJECT,
        DataFormat.PANDAS_INDEX,
        DataFormat.PANDAS_STYLER,
    ]:
        return df
    elif data_format == DataFormat.NUMPY_LIST:
        # It's a 1-dimensional array, so we only return
        # the first column as numpy array
        # Calling to_numpy() on the full DataFrame would result in:
        # [[1], [2]] instead of [1, 2]
        return np.array([]) if df.empty else df.iloc[:, 0].to_numpy()
    elif data_format == DataFormat.NUMPY_MATRIX:
        return df.to_numpy()
    elif data_format == DataFormat.PYARROW_TABLE:
        return pa.Table.from_pandas(df)
    elif data_format == DataFormat.PANDAS_SERIES:
        # Select first column in dataframe and create a new series based on the values
        if len(df.columns) != 1:
            raise ValueError(
                f"DataFrame is expected to have a single column but has {len(df.columns)}."
            )
        return df[df.columns[0]]
    elif data_format == DataFormat.LIST_OF_RECORDS:
        return df.to_dict(orient="records")
    elif data_format == DataFormat.LIST_OF_ROWS:
        # to_numpy converts the dataframe to a list of rows
        return df.to_numpy().tolist()
    elif data_format == DataFormat.COLUMN_INDEX_MAPPING:
        return df.to_dict(orient="dict")
    elif data_format == DataFormat.COLUMN_VALUE_MAPPING:
        return df.to_dict(orient="list")
    elif data_format == DataFormat.COLUMN_SERIES_MAPPING:
        return df.to_dict(orient="series")
    elif data_format in [
        DataFormat.LIST_OF_VALUES,
        DataFormat.TUPLE_OF_VALUES,
        DataFormat.SET_OF_VALUES,
    ]:
        return_list = []
        if len(df.columns) == 1:
            #  Get the first column and convert to list
            return_list = df[df.columns[0]].tolist()
        elif len(df.columns) >= 1:
            raise ValueError(
                f"DataFrame is expected to have a single column but has {len(df.columns)}."
            )
        if data_format == DataFormat.TUPLE_OF_VALUES:
            return tuple(return_list)
        if data_format == DataFormat.SET_OF_VALUES:
            return set(return_list)
        return return_list
    elif data_format == DataFormat.KEY_VALUE_DICT:
        # The key is expected to be the index -> this will return the first column
        # as a dict with index as key.
        return dict() if df.empty else df.iloc[:, 0].to_dict()

    raise ValueError(f"Unsupported input data format: {data_format}")


@overload
def to_key(key: None) -> None:
    ...


@overload
def to_key(key: Key) -> str:
    ...


def to_key(key: Optional[Key]) -> Optional[str]:
    if key is None:
        return None
    else:
        return str(key)


def maybe_raise_label_warnings(label: Optional[str], label_visibility: Optional[str]):
    if not label:
        _LOGGER.warning(
            "`label` got an empty value. This is discouraged for accessibility "
            "reasons and may be disallowed in the future by raising an exception. "
            "Please provide a non-empty label and hide it with label_visibility "
            "if needed."
        )
    if label_visibility not in ("visible", "hidden", "collapsed"):
        raise errors.StreamlitAPIException(
            f"Unsupported label_visibility option '{label_visibility}'. "
            f"Valid values are 'visible', 'hidden' or 'collapsed'."
        )


def can_be_float_or_int(value: str | int | float) -> bool:
    if isinstance(value, (int, float)):
        return True
    if value.isdigit():
        return True
    elif value.replace(".", "", 1).isdigit() and value.count(".") < 2:
        return True
    else:
        return False


def maybe_convert_datetime_date_edit_df(value) -> date | None:
    converted_datetime = maybe_convert_datetime_datetime_edit_df(value)
    if converted_datetime == None:
        return None
    else:
        return converted_datetime.date()


def maybe_convert_datetime_time_edit_df(value) -> time | None:
    converted_datetime = maybe_convert_datetime_datetime_edit_df(value)
    if converted_datetime == None:
        return None
    else:
        return converted_datetime.time()


def maybe_convert_datetime_datetime_edit_df(value) -> datetime | None:
    try:
        import dateutil.parser

        # handle pasting as the input is a string type but actually a number
        if isinstance(value, str) and not can_be_float_or_int(value):
            date_converted = dateutil.parser.isoparse(value)
        elif can_be_float_or_int(value) or isinstance(value, (int, float)):
            # Python datetime uses microseconds, but JS & Moment uses milliseconds
            date_converted = datetime.fromtimestamp(float(value) / 1000)
        return date_converted
    except Exception as e:
        _LOGGER.info(f"Failed to convert the edited cell to datetime. Exception: {e}")
    return None<|MERGE_RESOLUTION|>--- conflicted
+++ resolved
@@ -19,12 +19,8 @@
 import contextlib
 import re
 import types
-<<<<<<< HEAD
 from datetime import date, datetime, time
-from enum import Enum
-=======
 from enum import Enum, auto
->>>>>>> 14526b27
 from typing import (
     TYPE_CHECKING,
     Any,
