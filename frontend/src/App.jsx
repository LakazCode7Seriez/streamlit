--- conflicted
+++ resolved
@@ -516,7 +516,7 @@
    */
   sendBackMsg = (msg) => {
     if (this.connectionManager) {
-      console.log(msg)
+      logMessage(msg)
       this.connectionManager.sendMessage(msg)
     } else {
       logError(`Not connected. Cannot send back message: ${msg}`)
@@ -598,22 +598,8 @@
               quickRerunCallback={this.rerunScript}
               rerunCallback={this.openRerunScriptDialog}
               clearCacheCallback={this.openClearCacheDialog}
-<<<<<<< HEAD
               settingsCallback={this.settingsCallback}
               aboutCallback={this.aboutCallback}
-=======
-              settingsCallback={() => this.openDialog({
-                type: 'settings',
-                isOpen: true,
-                isServerConnected: this.isServerConnected(),
-                settings: this.state.userSettings,
-                onSave: this.saveSettings,
-              })}
-              aboutCallback={() => this.openDialog({
-                type: 'about',
-                onClose: this.closeDialog,
-              })}
->>>>>>> 30d5f557
             />
           </header>
 
@@ -632,10 +618,7 @@
                     reportId={this.state.reportId}
                     reportRunState={this.state.reportRunState}
                     showStaleElementIndicator={this.state.connectionState !== ConnectionState.STATIC}
-<<<<<<< HEAD
                     widgetMgr={this.widgetMgr}
-=======
->>>>>>> 30d5f557
                   />
                 }
               </Col>
