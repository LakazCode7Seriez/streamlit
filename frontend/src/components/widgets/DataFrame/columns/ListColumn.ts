--- conflicted
+++ resolved
@@ -42,38 +42,6 @@
     sortMode: "default",
     isEditable: false, // List column is always readonly
     getCell(data?: DataType): GridCell {
-<<<<<<< HEAD
-      let cellData = []
-      // TODO(lukasmasuch): Only support arrays since we don't offer editing right now?
-      // TODO(lukasmasuch): Use Array.from()
-      // https://developer.mozilla.org/en-US/docs/Web/JavaScript/Reference/Global_Objects/Array/from
-
-      if (notNullOrUndefined(data)) {
-        if (typeof data === "string") {
-          // TODO: Should we really do this?
-          // TODO(lukasmasuch): Catch error?
-          cellData = JSON.parse(data)
-        } else {
-          cellData = JSON.parse(
-            JSON.stringify(data, (_key, value) =>
-              typeof value === "bigint" ? Number(value) : value
-            )
-          )
-        }
-
-        if (!Array.isArray(cellData)) {
-          // Transform into list
-          cellData = [String(cellData)]
-          // TODO: Or return error?
-          // return getErrorCell(
-          //   `Incompatible list value: ${quiverCell.content}`,
-          //   "The provided value is not an array."
-          // )
-        }
-      }
-
-=======
->>>>>>> b059443f
       return {
         ...cellTemplate,
         data: toSafeArray(data),
