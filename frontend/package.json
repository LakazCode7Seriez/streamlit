--- conflicted
+++ resolved
@@ -39,16 +39,10 @@
     "@glideapps/glide-data-grid": "5.2.1",
     "@glideapps/glide-data-grid-cells": "5.2.1",
     "@glideapps/glide-data-grid-source": "5.2.1",
-<<<<<<< HEAD
-    "@loaders.gl/core": "^3.2.12",
-    "@loaders.gl/csv": "^3.2.12",
-    "@loaders.gl/gltf": "^3.2.12",
-=======
     "@loaders.gl/core": "^3.2.13",
     "@loaders.gl/csv": "^3.2.13",
     "@loaders.gl/gltf": "^3.2.13",
     "@luma.gl/core": "^8.5.18",
->>>>>>> 0b5d082e
     "@luma.gl/constants": "^8.5.18",
     "@luma.gl/core": "^8.5.18",
     "@luma.gl/engine": "^8.5.18",
